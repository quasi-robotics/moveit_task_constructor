/*********************************************************************
 * Software License Agreement (BSD License)
 *
 *  Copyright (c) 2018, Hamburg University.
 *  All rights reserved.
 *
 *  Redistribution and use in source and binary forms, with or without
 *  modification, are permitted provided that the following conditions
 *  are met:
 *
 *   * Redistributions of source code must retain the above copyright
 *     notice, this list of conditions and the following disclaimer.
 *   * Redistributions in binary form must reproduce the above
 *     copyright notice, this list of conditions and the following
 *     disclaimer in the documentation and/or other materials provided
 *     with the distribution.
 *   * Neither the name of Hamburg University nor the names of its
 *     contributors may be used to endorse or promote products derived
 *     from this software without specific prior written permission.
 *
 *  THIS SOFTWARE IS PROVIDED BY THE COPYRIGHT HOLDERS AND CONTRIBUTORS
 *  "AS IS" AND ANY EXPRESS OR IMPLIED WARRANTIES, INCLUDING, BUT NOT
 *  LIMITED TO, THE IMPLIED WARRANTIES OF MERCHANTABILITY AND FITNESS
 *  FOR A PARTICULAR PURPOSE ARE DISCLAIMED. IN NO EVENT SHALL THE
 *  COPYRIGHT OWNER OR CONTRIBUTORS BE LIABLE FOR ANY DIRECT, INDIRECT,
 *  INCIDENTAL, SPECIAL, EXEMPLARY, OR CONSEQUENTIAL DAMAGES (INCLUDING,
 *  BUT NOT LIMITED TO, PROCUREMENT OF SUBSTITUTE GOODS OR SERVICES;
 *  LOSS OF USE, DATA, OR PROFITS; OR BUSINESS INTERRUPTION) HOWEVER
 *  CAUSED AND ON ANY THEORY OF LIABILITY, WHETHER IN CONTRACT, STRICT
 *  LIABILITY, OR TORT (INCLUDING NEGLIGENCE OR OTHERWISE) ARISING IN
 *  ANY WAY OUT OF THE USE OF THIS SOFTWARE, EVEN IF ADVISED OF THE
 *  POSSIBILITY OF SUCH DAMAGE.
 *********************************************************************/

/*
 * Capability to execute trajectories through a ROS action
 * that were generated by the MoveIt Task Constructor.
 *
 * Author: Michael 'v4hn' Goerner
 * */

#pragma once

#include <moveit/move_group/move_group_capability.h>
#include <rclcpp_action/rclcpp_action.hpp>

#include <moveit_task_constructor_msgs/action/execute_task_solution.hpp>

#include <memory>

namespace move_group {

class ExecuteTaskSolutionCapability : public MoveGroupCapability
{
public:
	ExecuteTaskSolutionCapability();

	void initialize() override;

private:
	using ExecuteTaskSolutionAction = moveit_task_constructor_msgs::action::ExecuteTaskSolution;
	using ActionServerType = rclcpp_action::Server<ExecuteTaskSolutionAction>;
	bool constructMotionPlan(const moveit_task_constructor_msgs::msg::Solution& solution,
	                         plan_execution::ExecutableMotionPlan& plan);

	void goalCallback(const std::shared_ptr<rclcpp_action::ServerGoalHandle<ExecuteTaskSolutionAction>>& goal_handle);

	rclcpp_action::CancelResponse
	preemptCallback(const std::shared_ptr<rclcpp_action::ServerGoalHandle<ExecuteTaskSolutionAction>>& goal_handle);

<<<<<<< HEAD
	/** Only accept the goal if we aren't executing one */
	rclcpp_action::GoalResponse handleNewGoal(const rclcpp_action::GoalUUID& /*uuid*/,
	                                          const ExecuteTaskSolutionAction::Goal::ConstSharedPtr /*goal*/) const {
		if (last_goal_future_.valid() &&
		    last_goal_future_.wait_for(std::chrono::seconds::zero()) != std::future_status::ready)
			return rclcpp_action::GoalResponse::REJECT;
		return rclcpp_action::GoalResponse::ACCEPT_AND_EXECUTE;
	}

=======
>>>>>>> 32604ad8
	ActionServerType::SharedPtr as_;
	std::future<void> last_goal_future_;
};

}  // namespace move_group<|MERGE_RESOLUTION|>--- conflicted
+++ resolved
@@ -68,18 +68,6 @@
 	rclcpp_action::CancelResponse
 	preemptCallback(const std::shared_ptr<rclcpp_action::ServerGoalHandle<ExecuteTaskSolutionAction>>& goal_handle);
 
-<<<<<<< HEAD
-	/** Only accept the goal if we aren't executing one */
-	rclcpp_action::GoalResponse handleNewGoal(const rclcpp_action::GoalUUID& /*uuid*/,
-	                                          const ExecuteTaskSolutionAction::Goal::ConstSharedPtr /*goal*/) const {
-		if (last_goal_future_.valid() &&
-		    last_goal_future_.wait_for(std::chrono::seconds::zero()) != std::future_status::ready)
-			return rclcpp_action::GoalResponse::REJECT;
-		return rclcpp_action::GoalResponse::ACCEPT_AND_EXECUTE;
-	}
-
-=======
->>>>>>> 32604ad8
 	ActionServerType::SharedPtr as_;
 	std::future<void> last_goal_future_;
 };
