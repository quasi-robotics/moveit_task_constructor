--- conflicted
+++ resolved
@@ -90,13 +90,6 @@
 	// configure the action server
 	as_ = rclcpp_action::create_server<moveit_task_constructor_msgs::action::ExecuteTaskSolution>(
 	    context_->moveit_cpp_->getNode(), "execute_task_solution",
-<<<<<<< HEAD
-	    ActionServerType::GoalCallback(std::bind(&ExecuteTaskSolutionCapability::handleNewGoal, this,
-	                                             std::placeholders::_1, std::placeholders::_2)),
-	    ActionServerType::CancelCallback(
-	        std::bind(&ExecuteTaskSolutionCapability::preemptCallback, this, std::placeholders::_1)),
-	    [this](const std::shared_ptr<rclcpp_action::ServerGoalHandle<ExecuteTaskSolutionAction>> goal_handle) {
-=======
 	    [this](const rclcpp_action::GoalUUID& /*uuid*/,
 	           const ExecuteTaskSolutionAction::Goal::ConstSharedPtr& /*goal*/) {
 		    // Reject new goal if another goal is currently processed
@@ -110,7 +103,6 @@
 		    return preemptCallback(goal_handle);
 	    },
 	    [this](const std::shared_ptr<rclcpp_action::ServerGoalHandle<ExecuteTaskSolutionAction>>& goal_handle) {
->>>>>>> 32604ad8
 		    last_goal_future_ =
 		        std::async(std::launch::async, &ExecuteTaskSolutionCapability::goalCallback, this, goal_handle);
 	    });
@@ -216,17 +208,6 @@
 		return false;
 	for (size_t i = 1; i < solution.sub_trajectory.size() - 1; ++i) {
 		const moveit_task_constructor_msgs::msg::SubTrajectory& sub_traj = solution.sub_trajectory[i];
-<<<<<<< HEAD
-
-		// define individual variable for use in closure below
-		const std::string description = make_description(i);
-		if (!make_executable_trajectory(sub_traj, description,
-		                                make_apply_planning_scene_diff_cb({ solution.sub_trajectory[i + 1].scene_diff })))
-			return false;
-		if (!moveit::core::isEmpty(sub_traj.scene_diff.robot_state) &&
-		    !moveit::core::robotStateMsgToRobotState(sub_traj.scene_diff.robot_state, state, true)) {
-			RCLCPP_ERROR_STREAM(LOGGER, "invalid intermediate robot state in scene diff of subtrajectory " << description);
-=======
 		plan.plan_components.emplace_back();
 		plan_execution::ExecutableTrajectory& exec_traj = plan.plan_components.back();
 
@@ -273,7 +254,6 @@
 		    !moveit::core::robotStateMsgToRobotState(sub_traj.scene_diff.robot_state, state, true)) {
 			RCLCPP_ERROR_STREAM(LOGGER, "invalid intermediate robot state in scene diff of SubTrajectory "
 			                                << exec_traj.description);
->>>>>>> 32604ad8
 			return false;
 		}
 	}
