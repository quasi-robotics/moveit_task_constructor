/*********************************************************************
 * Software License Agreement (BSD License)
 *
 *  Copyright (c) 2016, Kentaro Wada.
 *  All rights reserved.
 *
 *  Redistribution and use in source and binary forms, with or without
 *  modification, are permitted provided that the following conditions
 *  are met:
 *
 *   * Redistributions of source code must retain the above copyright
 *     notice, this list of conditions and the following disclaimer.
 *   * Redistributions in binary form must reproduce the above
 *     copyright notice, this list of conditions and the following
 *     disclaimer in the documentation and/or other materials provided
 *     with the distribution.
 *   * Neither the name of Willow Garage nor the names of its
 *     contributors may be used to endorse or promote products derived
 *     from this software without specific prior written permission.
 *
 *  THIS SOFTWARE IS PROVIDED BY THE COPYRIGHT HOLDERS AND CONTRIBUTORS
 *  "AS IS" AND ANY EXPRESS OR IMPLIED WARRANTIES, INCLUDING, BUT NOT
 *  LIMITED TO, THE IMPLIED WARRANTIES OF MERCHANTABILITY AND FITNESS
 *  FOR A PARTICULAR PURPOSE ARE DISCLAIMED. IN NO EVENT SHALL THE
 *  COPYRIGHT OWNER OR CONTRIBUTORS BE LIABLE FOR ANY DIRECT, INDIRECT,
 *  INCIDENTAL, SPECIAL, EXEMPLARY, OR CONSEQUENTIAL DAMAGES (INCLUDING,
 *  BUT NOT LIMITED TO, PROCUREMENT OF SUBSTITUTE GOODS OR SERVICES;
 *  LOSS OF USE, DATA, OR PROFITS; OR BUSINESS INTERRUPTION) HOWEVER
 *  CAUSED AND ON ANY THEORY OF LIABILITY, WHETHER IN CONTRACT, STRICT
 *  LIABILITY, OR TORT (INCLUDING NEGLIGENCE OR OTHERWISE) ARISING IN
 *  ANY WAY OUT OF THE USE OF THIS SOFTWARE, EVEN IF ADVISED OF THE
 *  POSSIBILITY OF SUCH DAMAGE.
 *********************************************************************/

/* Author: Michael 'v4hn' Goerner */

#include "execute_task_solution_capability.h"

#include <moveit/moveit_cpp/moveit_cpp.h>
#include <moveit/plan_execution/plan_execution.h>
#include <moveit/trajectory_processing/trajectory_tools.h>
#include <moveit/kinematic_constraints/utils.h>
#include <moveit/move_group/capability_names.h>
#include <moveit/robot_state/conversions.h>
#include <moveit/utils/message_checks.h>
#include <moveit/moveit_cpp/moveit_cpp.h>

#include <boost/algorithm/string/join.hpp>

namespace {

// TODO: move to moveit::core::RobotModel
const moveit::core::JointModelGroup* findJointModelGroup(const moveit::core::RobotModel& model,
                                                         const std::vector<std::string>& joints) {
	std::set<std::string> joint_set(joints.begin(), joints.end());

	const std::vector<const moveit::core::JointModelGroup*>& jmgs = model.getJointModelGroups();

	for (const moveit::core::JointModelGroup* jmg : jmgs) {
		const std::vector<std::string>& jmg_joints = jmg->getJointModelNames();
		std::set<std::string> jmg_joint_set(jmg_joints.begin(), jmg_joints.end());

		// return group if sets agree on all active joints
		if (std::includes(jmg_joint_set.begin(), jmg_joint_set.end(), joint_set.begin(), joint_set.end())) {
			std::set<std::string> difference;
			std::set_difference(jmg_joint_set.begin(), jmg_joint_set.end(), joint_set.begin(), joint_set.end(),
			                    std::inserter(difference, difference.begin()));
			unsigned int acceptable = 0;
			for (const std::string& diff_joint : difference) {
				const moveit::core::JointModel* diff_jm = model.getJointModel(diff_joint);
				if (diff_jm->isPassive() || diff_jm->getMimic() || diff_jm->getType() == moveit::core::JointModel::FIXED)
					++acceptable;
			}
			if (difference.size() == acceptable)
				return jmg;
		}
	}

	return nullptr;
}
}  // namespace

static const rclcpp::Logger LOGGER = rclcpp::get_logger("moveit_task_constructor_visualization.execute_task_solution");

namespace move_group {

ExecuteTaskSolutionCapability::ExecuteTaskSolutionCapability() : MoveGroupCapability("ExecuteTaskSolution") {}

void ExecuteTaskSolutionCapability::initialize() {
	// configure the action server
	as_ = rclcpp_action::create_server<moveit_task_constructor_msgs::action::ExecuteTaskSolution>(
	    context_->moveit_cpp_->getNode(), "execute_task_solution",
	    ActionServerType::GoalCallback(std::bind(&ExecuteTaskSolutionCapability::handleNewGoal, this,
	                                             std::placeholders::_1, std::placeholders::_2)),
	    ActionServerType::CancelCallback(
	        std::bind(&ExecuteTaskSolutionCapability::preemptCallback, this, std::placeholders::_1)),
	    [this](const std::shared_ptr<rclcpp_action::ServerGoalHandle<ExecuteTaskSolutionAction>> goal_handle) {
		    last_goal_future_ =
		        std::async(std::launch::async, &ExecuteTaskSolutionCapability::goalCallback, this, goal_handle);
	    });
}

void ExecuteTaskSolutionCapability::goalCallback(
    const std::shared_ptr<rclcpp_action::ServerGoalHandle<ExecuteTaskSolutionAction>>& goal_handle) {
	auto result = std::make_shared<moveit_task_constructor_msgs::action::ExecuteTaskSolution::Result>();

	const auto& goal = goal_handle->get_goal();
	if (!context_->plan_execution_) {
		result->error_code.val = moveit_msgs::msg::MoveItErrorCodes::CONTROL_FAILED;
		goal_handle->abort(result);
		return;
	}

	plan_execution::ExecutableMotionPlan plan;
	if (!constructMotionPlan(goal->solution, plan))
		result->error_code.val = moveit_msgs::msg::MoveItErrorCodes::INVALID_MOTION_PLAN;
	else {
		RCLCPP_INFO(LOGGER, "Executing TaskSolution");
		result->error_code = context_->plan_execution_->executeAndMonitor(plan);
	}

	if (result->error_code.val == moveit_msgs::msg::MoveItErrorCodes::SUCCESS)
		goal_handle->succeed(result);
	else if (result->error_code.val == moveit_msgs::msg::MoveItErrorCodes::PREEMPTED && goal_handle->is_canceling())
		goal_handle->canceled(result);
	else
		goal_handle->abort(result);
}

rclcpp_action::CancelResponse ExecuteTaskSolutionCapability::preemptCallback(
    const std::shared_ptr<rclcpp_action::ServerGoalHandle<ExecuteTaskSolutionAction>>& /*goal_handle*/) {
	if (context_->plan_execution_)
		context_->plan_execution_->stop();
	return rclcpp_action::CancelResponse::ACCEPT;
}

bool ExecuteTaskSolutionCapability::constructMotionPlan(const moveit_task_constructor_msgs::msg::Solution& solution,
                                                        plan_execution::ExecutableMotionPlan& plan) {
	moveit::core::RobotModelConstPtr model = context_->planning_scene_monitor_->getRobotModel();

	moveit::core::RobotState state(model);
	{
		planning_scene_monitor::LockedPlanningSceneRO scene(context_->planning_scene_monitor_);
		state = scene->getCurrentState();
	}

<<<<<<< HEAD
	plan.plan_components_.reserve(solution.sub_trajectory.size());
	auto make_executable_trajectory =
	    [&](const moveit_task_constructor_msgs::msg::SubTrajectory& sub_traj, const std::string& description,
	        const std::function<bool(const plan_execution::ExecutableMotionPlan*)>& on_success_callback) {
		    plan.plan_components_.emplace_back();
		    plan_execution::ExecutableTrajectory& exec_traj = plan.plan_components_.back();
		    exec_traj.description_ = description;
		    const moveit::core::JointModelGroup* group = nullptr;
		    {
			    std::vector<std::string> joint_names(sub_traj.trajectory.joint_trajectory.joint_names);
			    joint_names.insert(joint_names.end(), sub_traj.trajectory.multi_dof_joint_trajectory.joint_names.begin(),
			                       sub_traj.trajectory.multi_dof_joint_trajectory.joint_names.end());
			    if (!joint_names.empty()) {
				    group = findJointModelGroup(*model, joint_names);
				    if (!group) {
					    RCLCPP_ERROR_STREAM(LOGGER, "Could not find JointModelGroup that actuates {"
					                                    << boost::algorithm::join(joint_names, ", ") << "}");
					    return false;
				    }
				    RCLCPP_DEBUG(LOGGER, "Using JointModelGroup '%s' for execution", group->getName().c_str());
			    }
		    }
		    exec_traj.trajectory_ = std::make_shared<robot_trajectory::RobotTrajectory>(model, group);
		    exec_traj.trajectory_->setRobotTrajectoryMsg(state, sub_traj.trajectory);
		    exec_traj.controller_names_ = sub_traj.execution_info.controller_names;

		    /* todo add action feedback and markers */
		    exec_traj.effect_on_success_ = on_success_callback;
		    return true;
	    };

	auto make_apply_planning_scene_diff_cb = [this](const std::vector<moveit_msgs::msg::PlanningScene>& scene_diffs) {
		return
		    [this, scene_diffs = std::move(scene_diffs)](const plan_execution::ExecutableMotionPlan* /*plan*/) mutable {
			    for (auto& scene_diff : scene_diffs) {
				    if (!moveit::core::isEmpty(scene_diff)) {
					    /* RCLCPP_DEBUG_STREAM(LOGGER, "apply effect of " << description); */
					    scene_diff.robot_state.joint_state = sensor_msgs::msg::JointState();
					    scene_diff.robot_state.multi_dof_joint_state = sensor_msgs::msg::MultiDOFJointState();
					    if (!context_->planning_scene_monitor_->newPlanningSceneMessage(scene_diff))
						    return false;
				    }
			    }
			    return true;
		    };
	};
	auto make_description = [size = solution.sub_trajectory.size()](const std::size_t index) {
		return std::to_string(index + 1) + "/" + std::to_string(size);
	};
	// TODO: Case for only one subtrajectory
	if (!make_executable_trajectory(solution.sub_trajectory[0], make_description(0),
	                                make_apply_planning_scene_diff_cb({ solution.sub_trajectory[0].scene_diff,
	                                                                    solution.sub_trajectory[1].scene_diff })))
		return false;
	for (size_t i = 1; i < solution.sub_trajectory.size() - 1; ++i) {
		const moveit_task_constructor_msgs::msg::SubTrajectory& sub_traj = solution.sub_trajectory[i];

		// define individual variable for use in closure below
		const std::string description = make_description(i);
		if (!make_executable_trajectory(sub_traj, description,
		                                make_apply_planning_scene_diff_cb({ solution.sub_trajectory[i + 1].scene_diff })))
			return false;
=======
	plan.plan_components.reserve(solution.sub_trajectory.size());
	for (size_t i = 0; i < solution.sub_trajectory.size(); ++i) {
		const moveit_task_constructor_msgs::msg::SubTrajectory& sub_traj = solution.sub_trajectory[i];

		plan.plan_components.emplace_back();
		plan_execution::ExecutableTrajectory& exec_traj = plan.plan_components.back();

		// define individual variable for use in closure below
		const std::string description = std::to_string(i + 1) + "/" + std::to_string(solution.sub_trajectory.size());
		exec_traj.description = description;

		const moveit::core::JointModelGroup* group = nullptr;
		{
			std::vector<std::string> joint_names(sub_traj.trajectory.joint_trajectory.joint_names);
			joint_names.insert(joint_names.end(), sub_traj.trajectory.multi_dof_joint_trajectory.joint_names.begin(),
			                   sub_traj.trajectory.multi_dof_joint_trajectory.joint_names.end());
			if (!joint_names.empty()) {
				group = findJointModelGroup(*model, joint_names);
				if (!group) {
					RCLCPP_ERROR_STREAM(LOGGER, "Could not find JointModelGroup that actuates {"
					                                << boost::algorithm::join(joint_names, ", ") << "}");
					return false;
				}
				RCLCPP_DEBUG(LOGGER, "Using JointModelGroup '%s' for execution", group->getName().c_str());
			}
		}
		exec_traj.trajectory = std::make_shared<robot_trajectory::RobotTrajectory>(model, group);
		exec_traj.trajectory->setRobotTrajectoryMsg(state, sub_traj.trajectory);

		/* TODO add action feedback and markers */
		exec_traj.effect_on_success = [this, sub_traj,
		                               description](const plan_execution::ExecutableMotionPlan* /*plan*/) {
			if (!moveit::core::isEmpty(sub_traj.scene_diff)) {
				RCLCPP_DEBUG_STREAM(LOGGER, "apply effect of " << description);
				return context_->planning_scene_monitor_->newPlanningSceneMessage(sub_traj.scene_diff);
			}
			return true;
		};

>>>>>>> 5c308d1f
		if (!moveit::core::isEmpty(sub_traj.scene_diff.robot_state) &&
		    !moveit::core::robotStateMsgToRobotState(sub_traj.scene_diff.robot_state, state, true)) {
			RCLCPP_ERROR_STREAM(LOGGER, "invalid intermediate robot state in scene diff of subtrajectory " << description);
			return false;
		}
	}
	make_executable_trajectory(solution.sub_trajectory.back(), make_description(solution.sub_trajectory.size() - 1), {});
	return true;
}

}  // namespace move_group

#include <class_loader/class_loader.hpp>
CLASS_LOADER_REGISTER_CLASS(move_group::ExecuteTaskSolutionCapability, move_group::MoveGroupCapability)<|MERGE_RESOLUTION|>--- conflicted
+++ resolved
@@ -144,14 +144,13 @@
 		state = scene->getCurrentState();
 	}
 
-<<<<<<< HEAD
-	plan.plan_components_.reserve(solution.sub_trajectory.size());
+	plan.plan_components.reserve(solution.sub_trajectory.size());
 	auto make_executable_trajectory =
 	    [&](const moveit_task_constructor_msgs::msg::SubTrajectory& sub_traj, const std::string& description,
 	        const std::function<bool(const plan_execution::ExecutableMotionPlan*)>& on_success_callback) {
-		    plan.plan_components_.emplace_back();
-		    plan_execution::ExecutableTrajectory& exec_traj = plan.plan_components_.back();
-		    exec_traj.description_ = description;
+		    plan.plan_components.emplace_back();
+		    plan_execution::ExecutableTrajectory& exec_traj = plan.plan_components.back();
+		    exec_traj.description = description;
 		    const moveit::core::JointModelGroup* group = nullptr;
 		    {
 			    std::vector<std::string> joint_names(sub_traj.trajectory.joint_trajectory.joint_names);
@@ -167,12 +166,12 @@
 				    RCLCPP_DEBUG(LOGGER, "Using JointModelGroup '%s' for execution", group->getName().c_str());
 			    }
 		    }
-		    exec_traj.trajectory_ = std::make_shared<robot_trajectory::RobotTrajectory>(model, group);
-		    exec_traj.trajectory_->setRobotTrajectoryMsg(state, sub_traj.trajectory);
-		    exec_traj.controller_names_ = sub_traj.execution_info.controller_names;
+		    exec_traj.trajectory = std::make_shared<robot_trajectory::RobotTrajectory>(model, group);
+		    exec_traj.trajectory->setRobotTrajectoryMsg(state, sub_traj.trajectory);
+		    exec_traj.controller_name = sub_traj.execution_info.controller_names;
 
 		    /* todo add action feedback and markers */
-		    exec_traj.effect_on_success_ = on_success_callback;
+		    exec_traj.effect_on_success = on_success_callback;
 		    return true;
 	    };
 
@@ -207,47 +206,6 @@
 		if (!make_executable_trajectory(sub_traj, description,
 		                                make_apply_planning_scene_diff_cb({ solution.sub_trajectory[i + 1].scene_diff })))
 			return false;
-=======
-	plan.plan_components.reserve(solution.sub_trajectory.size());
-	for (size_t i = 0; i < solution.sub_trajectory.size(); ++i) {
-		const moveit_task_constructor_msgs::msg::SubTrajectory& sub_traj = solution.sub_trajectory[i];
-
-		plan.plan_components.emplace_back();
-		plan_execution::ExecutableTrajectory& exec_traj = plan.plan_components.back();
-
-		// define individual variable for use in closure below
-		const std::string description = std::to_string(i + 1) + "/" + std::to_string(solution.sub_trajectory.size());
-		exec_traj.description = description;
-
-		const moveit::core::JointModelGroup* group = nullptr;
-		{
-			std::vector<std::string> joint_names(sub_traj.trajectory.joint_trajectory.joint_names);
-			joint_names.insert(joint_names.end(), sub_traj.trajectory.multi_dof_joint_trajectory.joint_names.begin(),
-			                   sub_traj.trajectory.multi_dof_joint_trajectory.joint_names.end());
-			if (!joint_names.empty()) {
-				group = findJointModelGroup(*model, joint_names);
-				if (!group) {
-					RCLCPP_ERROR_STREAM(LOGGER, "Could not find JointModelGroup that actuates {"
-					                                << boost::algorithm::join(joint_names, ", ") << "}");
-					return false;
-				}
-				RCLCPP_DEBUG(LOGGER, "Using JointModelGroup '%s' for execution", group->getName().c_str());
-			}
-		}
-		exec_traj.trajectory = std::make_shared<robot_trajectory::RobotTrajectory>(model, group);
-		exec_traj.trajectory->setRobotTrajectoryMsg(state, sub_traj.trajectory);
-
-		/* TODO add action feedback and markers */
-		exec_traj.effect_on_success = [this, sub_traj,
-		                               description](const plan_execution::ExecutableMotionPlan* /*plan*/) {
-			if (!moveit::core::isEmpty(sub_traj.scene_diff)) {
-				RCLCPP_DEBUG_STREAM(LOGGER, "apply effect of " << description);
-				return context_->planning_scene_monitor_->newPlanningSceneMessage(sub_traj.scene_diff);
-			}
-			return true;
-		};
-
->>>>>>> 5c308d1f
 		if (!moveit::core::isEmpty(sub_traj.scene_diff.robot_state) &&
 		    !moveit::core::robotStateMsgToRobotState(sub_traj.scene_diff.robot_state, state, true)) {
 			RCLCPP_ERROR_STREAM(LOGGER, "invalid intermediate robot state in scene diff of subtrajectory " << description);
