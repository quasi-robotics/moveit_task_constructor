--- conflicted
+++ resolved
@@ -37,14 +37,9 @@
             NAME: asan
             DOCKER_RUN_OPTS: >-
               -e PRELOAD=libasan.so.5
-<<<<<<< HEAD
               -e LSAN_OPTIONS="suppressions=$PWD/.github/workflows/lsan.suppressions,fast_unwind_on_malloc=0"
               -e ASAN_OPTIONS="new_delete_type_mismatch=0,alloc_dealloc_mismatch=0"
-            TARGET_CMAKE_ARGS: -DCMAKE_CXX_FLAGS="-fsanitize=address -fno-omit-frame-pointer -O1"
-=======
-              -e LSAN_OPTIONS="suppressions=$PWD/.github/workflows/lsan.suppressions"
             TARGET_CMAKE_ARGS: -DCMAKE_CXX_FLAGS="-fsanitize=address -fno-omit-frame-pointer -O1 -g"
->>>>>>> d2918f13
 
     env:
       CLANG_TIDY_ARGS: --fix --fix-errors --format-style=file
