--- conflicted
+++ resolved
@@ -189,12 +189,8 @@
 	p[3].y = -1.0;
 	p[3].z = 0.0;
 
-<<<<<<< HEAD
+	m.scale.x = m.scale.y = m.scale.z = 1.0;
 	prepareMarker(m, vm::msg::Marker::TRIANGLE_LIST);
-=======
-	m.scale.x = m.scale.y = m.scale.z = 1.0;
-	prepareMarker(m, vm::Marker::TRIANGLE_LIST);
->>>>>>> c605a005
 	m.points.push_back(p[0]);
 	m.points.push_back(p[1]);
 	m.points.push_back(p[2]);
@@ -222,16 +218,10 @@
 }
 
 /// create a cone of given angle along the x-axis
-<<<<<<< HEAD
 vm::msg::Marker makeCone(double angle, vm::msg::Marker& m) {
+	m.scale.x = m.scale.y = m.scale.z = 1.0;
 	prepareMarker(m, vm::msg::Marker::TRIANGLE_LIST);
 	geometry_msgs::msg::Point p[3];
-=======
-vm::Marker makeCone(double angle, vm::Marker& m) {
-	m.scale.x = m.scale.y = m.scale.z = 1.0;
-	prepareMarker(m, vm::Marker::TRIANGLE_LIST);
-	geometry_msgs::Point p[3];
->>>>>>> c605a005
 	p[0].x = p[0].y = p[0].z = 0.0;
 	p[1].x = p[2].x = 1.0;
 
@@ -308,14 +298,9 @@
 	return m;
 }
 
-<<<<<<< HEAD
 vm::msg::Marker& makeText(vm::msg::Marker& m, const std::string& text) {
+	m.scale.x = m.scale.y = m.scale.z = 1.0;
 	prepareMarker(m, vm::msg::Marker::TEXT_VIEW_FACING);
-=======
-vm::Marker& makeText(vm::Marker& m, const std::string& text) {
-	m.scale.x = m.scale.y = m.scale.z = 1.0;
-	prepareMarker(m, vm::Marker::TEXT_VIEW_FACING);
->>>>>>> c605a005
 	m.text = text;
 	return m;
 }
