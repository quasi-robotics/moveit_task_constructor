/*********************************************************************
 * Software License Agreement (BSD License)
 *
 *  Copyright (c) 2017, Hamburg University
 *  Copyright (c) 2017, Bielefeld University
 *  All rights reserved.
 *
 *  Redistribution and use in source and binary forms, with or without
 *  modification, are permitted provided that the following conditions
 *  are met:
 *
 *   * Redistributions of source code must retain the above copyright
 *     notice, this list of conditions and the following disclaimer.
 *   * Redistributions in binary form must reproduce the above
 *     copyright notice, this list of conditions and the following
 *     disclaimer in the documentation and/or other materials provided
 *     with the distribution.
 *   * Neither the name of Bielefeld University nor the names of its
 *     contributors may be used to endorse or promote products derived
 *     from this software without specific prior written permission.
 *
 *  THIS SOFTWARE IS PROVIDED BY THE COPYRIGHT HOLDERS AND CONTRIBUTORS
 *  "AS IS" AND ANY EXPRESS OR IMPLIED WARRANTIES, INCLUDING, BUT NOT
 *  LIMITED TO, THE IMPLIED WARRANTIES OF MERCHANTABILITY AND FITNESS
 *  FOR A PARTICULAR PURPOSE ARE DISCLAIMED. IN NO EVENT SHALL THE
 *  COPYRIGHT OWNER OR CONTRIBUTORS BE LIABLE FOR ANY DIRECT, INDIRECT,
 *  INCIDENTAL, SPECIAL, EXEMPLARY, OR CONSEQUENTIAL DAMAGES (INCLUDING,
 *  BUT NOT LIMITED TO, PROCUREMENT OF SUBSTITUTE GOODS OR SERVICES;
 *  LOSS OF USE, DATA, OR PROFITS; OR BUSINESS INTERRUPTION) HOWEVER
 *  CAUSED AND ON ANY THEORY OF LIABILITY, WHETHER IN CONTRACT, STRICT
 *  LIABILITY, OR TORT (INCLUDING NEGLIGENCE OR OTHERWISE) ARISING IN
 *  ANY WAY OUT OF THE USE OF THIS SOFTWARE, EVEN IF ADVISED OF THE
 *  POSSIBILITY OF SUCH DAMAGE.
 *********************************************************************/

/* Authors: Michael Goerner, Robert Haschke
   Desc:    User-level access to the whole Task constructor infrastructure
*/

#pragma once

#include "container.h"

#include <moveit/task_constructor/introspection.h>
#include <moveit_task_constructor_msgs/Solution.h>

#include <moveit/macros/class_forward.h>

namespace moveit { namespace core {
	MOVEIT_CLASS_FORWARD(RobotModel)
	MOVEIT_CLASS_FORWARD(RobotState)
}}

namespace robot_model_loader {
	MOVEIT_CLASS_FORWARD(RobotModelLoader)
}

namespace moveit { namespace task_constructor {

MOVEIT_CLASS_FORWARD(Stage)
MOVEIT_CLASS_FORWARD(ContainerBase)
MOVEIT_CLASS_FORWARD(Task)

/** A Task is the root of a tree of stages.
 *
 * Actually a tasks wraps a single container (by default a SerialContainer),
 * which serves as the root of all stages.
 */
class Task : protected WrapperBase {
public:
	// +1 TODO: move into MoveIt! core
	static planning_pipeline::PlanningPipelinePtr createPlanner(const moveit::core::RobotModelConstPtr &model,
	                                                            const std::string &ns = "move_group",
	                                                            const std::string &planning_plugin_param_name = "planning_plugin",
	                                                            const std::string &adapter_plugins_param_name = "request_adapters");
	Task(const std::string& id = "",
	     ContainerBase::pointer &&container = std::make_unique<SerialContainer>("task pipeline"));
	Task(Task &&other);
	Task& operator=(Task&& other);
	~Task();

	std::string id() const;

<<<<<<< HEAD
	const moveit::core::RobotModelConstPtr getRobotModel() const { return robot_model_; }
=======
	const moveit::core::RobotModelConstPtr& getRobotModel() const { return robot_model_; }
>>>>>>> 5258a338
	/// setting the robot model also resets the task
	void setRobotModel(const moveit::core::RobotModelConstPtr& robot_model);
	/// load robot model from given parameter
	void loadRobotModel(const std::string& robot_description = "robot_description");

	// TODO: use Stage::insert as well?
	void add(Stage::pointer &&stage);
	void clear() override;

	/// enable introspection publishing for use with rviz
	void enableIntrospection(bool enable = true);
	Introspection &introspection();

	typedef std::function<void(const Task &t)> TaskCallback;
	typedef std::list<TaskCallback> TaskCallbackList;
	/// add function to be called after each top-level iteration
	TaskCallbackList::const_iterator addTaskCallback(TaskCallback &&cb);
	/// remove function callback
	void erase(TaskCallbackList::const_iterator which);

	/// reset all stages
	void reset() override;
	/// initialize all stages with given scene
	void init();

	/// reset, init scene (if not yet done), and init all stages, then start planning
	bool plan(size_t max_solutions = 0);
	/// interrupt current planning (or execution)
	void preempt();
	/// execute solution
	void execute(const SolutionBase& s);

	/// print current task state (number of found solutions and propagated states) to std::cout
	void printState(std::ostream &os = std::cout) const;

	size_t numSolutions() const { return solutions().size(); }
	const ordered<SolutionBaseConstPtr>& solutions() const { return stages()->solutions(); }
	const std::list<SolutionBaseConstPtr>& failures() const { return stages()->failures(); }

	/// publish all top-level solutions
	void publishAllSolutions(bool wait = true);

	// +1 TODO: convenient access to arbitrary stage by name. traverse hierarchy using / separator?
	/// access stage tree
	ContainerBase *stages();
	const ContainerBase *stages() const;

	/// properties access
	PropertyMap& properties();
	const PropertyMap& properties() const {
		return const_cast<Task*>(this)->properties();
	}
	void setProperty(const std::string& name, const boost::any& value);
	/// overload: const char* values are stored as std::string
	inline void setProperty(const std::string& name, const char* value) {
		setProperty(name, std::string(value));
	}

protected:
	bool canCompute() const override;
	void compute() override;
	void onNewSolution(const SolutionBase &s) override;

private:
	std::string id_;
	robot_model_loader::RobotModelLoaderPtr robot_model_loader_;
	moveit::core::RobotModelConstPtr robot_model_;
	bool preempt_requested_;

	// introspection and monitoring
	std::unique_ptr<Introspection> introspection_;
	std::list<Task::TaskCallback> task_cbs_; // functions to monitor task's planning progress
};

inline std::ostream& operator<<(std::ostream& os, const Task& task) {
	task.printState(os);
	return os;
}

} }<|MERGE_RESOLUTION|>--- conflicted
+++ resolved
@@ -81,11 +81,7 @@
 
 	std::string id() const;
 
-<<<<<<< HEAD
-	const moveit::core::RobotModelConstPtr getRobotModel() const { return robot_model_; }
-=======
 	const moveit::core::RobotModelConstPtr& getRobotModel() const { return robot_model_; }
->>>>>>> 5258a338
 	/// setting the robot model also resets the task
 	void setRobotModel(const moveit::core::RobotModelConstPtr& robot_model);
 	/// load robot model from given parameter
