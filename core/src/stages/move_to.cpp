/*********************************************************************
 * Software License Agreement (BSD License)
 *
 *  Copyright (c) 2017, Bielefeld University
 *  All rights reserved.
 *
 *  Redistribution and use in source and binary forms, with or without
 *  modification, are permitted provided that the following conditions
 *  are met:
 *
 *   * Redistributions of source code must retain the above copyright
 *     notice, this list of conditions and the following disclaimer.
 *   * Redistributions in binary form must reproduce the above
 *     copyright notice, this list of conditions and the following
 *     disclaimer in the documentation and/or other materials provided
 *     with the distribution.
 *   * Neither the name of Bielefeld University nor the names of its
 *     contributors may be used to endorse or promote products derived
 *     from this software without specific prior written permission.
 *
 *  THIS SOFTWARE IS PROVIDED BY THE COPYRIGHT HOLDERS AND CONTRIBUTORS
 *  "AS IS" AND ANY EXPRESS OR IMPLIED WARRANTIES, INCLUDING, BUT NOT
 *  LIMITED TO, THE IMPLIED WARRANTIES OF MERCHANTABILITY AND FITNESS
 *  FOR A PARTICULAR PURPOSE ARE DISCLAIMED. IN NO EVENT SHALL THE
 *  COPYRIGHT OWNER OR CONTRIBUTORS BE LIABLE FOR ANY DIRECT, INDIRECT,
 *  INCIDENTAL, SPECIAL, EXEMPLARY, OR CONSEQUENTIAL DAMAGES (INCLUDING,
 *  BUT NOT LIMITED TO, PROCUREMENT OF SUBSTITUTE GOODS OR SERVICES;
 *  LOSS OF USE, DATA, OR PROFITS; OR BUSINESS INTERRUPTION) HOWEVER
 *  CAUSED AND ON ANY THEORY OF LIABILITY, WHETHER IN CONTRACT, STRICT
 *  LIABILITY, OR TORT (INCLUDING NEGLIGENCE OR OTHERWISE) ARISING IN
 *  ANY WAY OUT OF THE USE OF THIS SOFTWARE, EVEN IF ADVISED OF THE
 *  POSSIBILITY OF SUCH DAMAGE.
 *********************************************************************/

/* Authors: Robert Haschke, Michael Goerner
   Desc:    Move to joint-state or Cartesian goal pose
*/

#include <moveit/planning_scene/planning_scene.h>
#include <moveit/robot_state/conversions.h>

#include <moveit/task_constructor/stages/move_to.h>
#include <moveit/task_constructor/cost_terms.h>
#include <moveit/task_constructor/utils.h>

#include <rviz_marker_tools/marker_creation.h>
#if __has_include(<tf2_eigen/tf2_eigen.hpp>)
#include <tf2_eigen/tf2_eigen.hpp>
#else
#include <tf2_eigen/tf2_eigen.h>
#endif
#include <moveit/robot_state/conversions.h>

namespace moveit {
namespace task_constructor {
namespace stages {

static const rclcpp::Logger LOGGER = rclcpp::get_logger("MoveTo");

MoveTo::MoveTo(const std::string& name, const solvers::PlannerInterfacePtr& planner)
  : PropagatingEitherWay(name), planner_(planner) {
	setCostTerm(std::make_unique<cost::PathLength>());

	auto& p = properties();
	p.property("timeout").setDefaultValue(1.0);
	p.declare<std::string>("group", "name of planning group");
	p.declare<geometry_msgs::msg::PoseStamped>("ik_frame", "frame to be moved towards goal pose");
	p.declare<boost::any>("goal", "goal specification");
	// register actual types
	PropertySerializer<std::string>();
	PropertySerializer<moveit_msgs::msg::RobotState>();
	PropertySerializer<geometry_msgs::msg::PointStamped>();
	PropertySerializer<geometry_msgs::msg::PoseStamped>();

	p.declare<moveit_msgs::msg::Constraints>("path_constraints", moveit_msgs::msg::Constraints(),
	                                         "constraints to maintain during trajectory");
}

void MoveTo::setIKFrame(const Eigen::Isometry3d& pose, const std::string& link) {
	geometry_msgs::msg::PoseStamped pose_msg;
	pose_msg.header.frame_id = link;
	pose_msg.pose = tf2::toMsg(pose);
	setIKFrame(pose_msg);
}

void MoveTo::setGoal(const std::map<std::string, double>& joints) {
	moveit_msgs::msg::RobotState robot_state;
	robot_state.joint_state.name.reserve(joints.size());
	robot_state.joint_state.position.reserve(joints.size());

	for (auto& joint : joints) {
		robot_state.joint_state.name.push_back(joint.first);
		robot_state.joint_state.position.push_back(joint.second);
	}
	robot_state.is_diff = true;
	setProperty("goal", robot_state);
}

void MoveTo::init(const moveit::core::RobotModelConstPtr& robot_model) {
	PropagatingEitherWay::init(robot_model);
	planner_->init(robot_model);
}

bool MoveTo::getJointStateGoal(const boost::any& goal, const moveit::core::JointModelGroup* jmg,
                               moveit::core::RobotState& state) {
	try {
		// try named joint pose
		const std::string& named_joint_pose = boost::any_cast<std::string>(goal);
		if (!state.setToDefaultValues(jmg, named_joint_pose))
			throw InitStageException(*this, "Unknown joint pose: " + named_joint_pose);
		state.update();
		return true;
	} catch (const boost::bad_any_cast&) {
	}

	try {
		// try RobotState
		const moveit_msgs::msg::RobotState& msg = boost::any_cast<moveit_msgs::msg::RobotState>(goal);
		if (!msg.is_diff)
			throw InitStageException(*this, "Expecting a diff state");

		// validate specified joints
		const auto& accepted = jmg->getJointModelNames();
		for (const auto& name : msg.joint_state.name)
			if (std::find(accepted.begin(), accepted.end(), name) == accepted.end())
				throw InitStageException(*this, "Joint '" + name + "' is not part of group '" + jmg->getName() + "'");
		for (const auto& name : msg.multi_dof_joint_state.joint_names)
			if (std::find(accepted.begin(), accepted.end(), name) == accepted.end())
				throw InitStageException(*this, "Joint '" + name + "' is not part of group '" + jmg->getName() + "'");

		moveit::core::robotStateMsgToRobotState(msg, state, false);
		return true;
	} catch (const boost::bad_any_cast&) {
	}

	try {
		const std::map<std::string, double>& joint_map = boost::any_cast<std::map<std::string, double>>(goal);
		const auto& accepted = jmg->getJointModelNames();
		for (const auto& joint : joint_map) {
			if (std::find(accepted.begin(), accepted.end(), joint.first) == accepted.end())
				throw InitStageException(*this,
				                         "Joint '" + joint.first + "' is not part of group '" + jmg->getName() + "'");
			state.setVariablePosition(joint.first, joint.second);
		}
		state.update();
		return true;
	} catch (const boost::bad_any_cast&) {
	}

	return false;
}

bool MoveTo::getPoseGoal(const boost::any& goal, const planning_scene::PlanningScenePtr& scene,
                         Eigen::Isometry3d& target) {
	try {
		const geometry_msgs::msg::PoseStamped& msg = boost::any_cast<geometry_msgs::msg::PoseStamped>(goal);
		tf2::fromMsg(msg.pose, target);

		// transform target into global frame
		target = scene->getFrameTransform(msg.header.frame_id) * target;
	} catch (const boost::bad_any_cast&) {
		return false;
	}
	return true;
}

bool MoveTo::getPointGoal(const boost::any& goal, const Eigen::Isometry3d& ik_pose,
                          const planning_scene::PlanningScenePtr& scene, Eigen::Isometry3d& target_eigen) {
	try {
		const geometry_msgs::msg::PointStamped& target = boost::any_cast<geometry_msgs::msg::PointStamped>(goal);
		Eigen::Vector3d target_point;
		tf2::fromMsg(target.point, target_point);
		// transform target into global frame
		target_point = scene->getFrameTransform(target.header.frame_id) * target_point;

		// retain link orientation
		target_eigen = ik_pose;
		target_eigen.translation() = target_point;
	} catch (const boost::bad_any_cast&) {
		return false;
	}
	return true;
}

bool MoveTo::compute(const InterfaceState& state, planning_scene::PlanningScenePtr& scene, SubTrajectory& solution,
                     Interface::Direction dir) {
	scene = state.scene()->diff();
	const moveit::core::RobotModelConstPtr& robot_model = scene->getRobotModel();
	assert(robot_model);

	const auto& props = properties();
	double timeout = this->timeout();
	const std::string& group = props.get<std::string>("group");
	const moveit::core::JointModelGroup* jmg = robot_model->getJointModelGroup(group);
	if (!jmg) {
		solution.markAsFailure("invalid joint model group: " + group);
		return false;
	}
	boost::any goal = props.get("goal");
	if (goal.empty()) {
		solution.markAsFailure("undefined goal");
		return false;
	}

	const auto& path_constraints = props.get<moveit_msgs::msg::Constraints>("path_constraints");
	robot_trajectory::RobotTrajectoryPtr robot_trajectory;
	bool success = false;
	std::string error_message = "";

	if (getJointStateGoal(goal, jmg, scene->getCurrentStateNonConst())) {
		// plan to joint-space target
<<<<<<< HEAD
		success = planner_->plan(state.scene(), scene, jmg, timeout, robot_trajectory, path_constraints);
		RCLCPP_DEBUG_STREAM(LOGGER, "Joint state planner returned " << success);
=======
		const auto planner_solution_status =
		    planner_->plan(state.scene(), scene, jmg, timeout, robot_trajectory, path_constraints);
		if (bool(planner_solution_status)) {
			success = true;
		}
		if (!success) {
			error_message = planner_solution_status.message;
		}
>>>>>>> 4de8d237
		solution.setPlannerId(planner_->getPlannerId());
	} else {  // Cartesian goal
		RCLCPP_DEBUG_STREAM(LOGGER, "Using cartesian space planner with IK");
		// Where to go?
		Eigen::Isometry3d target;
		// What frame+offset in the robot should go there?
		geometry_msgs::msg::PoseStamped ik_pose_msg;

		const moveit::core::LinkModel* link;
		Eigen::Isometry3d ik_pose_world;
		if (!utils::getRobotTipForFrame(props.property("ik_frame"), *scene, jmg, solution, link, ik_pose_world)) {
			RCLCPP_DEBUG_STREAM(LOGGER, "getRobotTipForFrame failed");
			return false;
		}

		if (!getPoseGoal(goal, scene, target) && !getPointGoal(goal, ik_pose_world, scene, target)) {
			RCLCPP_DEBUG_STREAM(LOGGER, "getPoseGoal failed");
			solution.markAsFailure(std::string("invalid goal type: ") + goal.type().name());
			return false;
		}

		auto add_frame{ [&](const Eigen::Isometry3d& pose, const char name[]) {
			geometry_msgs::msg::PoseStamped msg;
			msg.header.frame_id = scene->getPlanningFrame();
			msg.pose = tf2::toMsg(pose);
			rviz_marker_tools::appendFrame(solution.markers(), msg, 0.1, name);
		} };

		// visualize plan with frame at target pose and frame at link
		add_frame(target, "target frame");
		add_frame(ik_pose_world, "ik frame");

		// offset from link to ik_frame
		Eigen::Isometry3d offset = scene->getCurrentState().getGlobalLinkTransform(link).inverse() * ik_pose_world;

		// plan to Cartesian target
<<<<<<< HEAD
		success = planner_->plan(state.scene(), *link, offset, target, jmg, timeout, robot_trajectory, path_constraints);
		RCLCPP_DEBUG_STREAM(LOGGER, "Cartesian space target planner returned " << success);
=======
		const auto planner_solution_status =
		    planner_->plan(state.scene(), *link, offset, target, jmg, timeout, robot_trajectory, path_constraints);
		if (bool(planner_solution_status)) {
			success = true;
		}
		if (!success) {
			error_message = planner_solution_status.message;
		}
>>>>>>> 4de8d237
		solution.setPlannerId(planner_->getPlannerId());
	}

	// store result
	if (!robot_trajectory && storeFailures()) {
		robot_trajectory = std::make_shared<robot_trajectory::RobotTrajectory>(robot_model, jmg);
		robot_trajectory->addSuffixWayPoint(state.scene()->getCurrentState(), 0.0);
		robot_trajectory->addSuffixWayPoint(scene->getCurrentState(), 1.0);
	}
	if (robot_trajectory) {
		scene->setCurrentState(robot_trajectory->getLastWayPoint());
		if (dir == Interface::BACKWARD)
			robot_trajectory->reverse();
		solution.setTrajectory(robot_trajectory);

		if (!success)
			solution.markAsFailure(error_message);

		return true;
	} else
		RCLCPP_ERROR_STREAM(LOGGER, "no trajectory returned by planner");

	return false;
}

}  // namespace stages
}  // namespace task_constructor
}  // namespace moveit<|MERGE_RESOLUTION|>--- conflicted
+++ resolved
@@ -209,10 +209,6 @@
 
 	if (getJointStateGoal(goal, jmg, scene->getCurrentStateNonConst())) {
 		// plan to joint-space target
-<<<<<<< HEAD
-		success = planner_->plan(state.scene(), scene, jmg, timeout, robot_trajectory, path_constraints);
-		RCLCPP_DEBUG_STREAM(LOGGER, "Joint state planner returned " << success);
-=======
 		const auto planner_solution_status =
 		    planner_->plan(state.scene(), scene, jmg, timeout, robot_trajectory, path_constraints);
 		if (bool(planner_solution_status)) {
@@ -221,7 +217,6 @@
 		if (!success) {
 			error_message = planner_solution_status.message;
 		}
->>>>>>> 4de8d237
 		solution.setPlannerId(planner_->getPlannerId());
 	} else {  // Cartesian goal
 		RCLCPP_DEBUG_STREAM(LOGGER, "Using cartesian space planner with IK");
@@ -258,10 +253,6 @@
 		Eigen::Isometry3d offset = scene->getCurrentState().getGlobalLinkTransform(link).inverse() * ik_pose_world;
 
 		// plan to Cartesian target
-<<<<<<< HEAD
-		success = planner_->plan(state.scene(), *link, offset, target, jmg, timeout, robot_trajectory, path_constraints);
-		RCLCPP_DEBUG_STREAM(LOGGER, "Cartesian space target planner returned " << success);
-=======
 		const auto planner_solution_status =
 		    planner_->plan(state.scene(), *link, offset, target, jmg, timeout, robot_trajectory, path_constraints);
 		if (bool(planner_solution_status)) {
@@ -270,7 +261,6 @@
 		if (!success) {
 			error_message = planner_solution_status.message;
 		}
->>>>>>> 4de8d237
 		solution.setPlannerId(planner_->getPlannerId());
 	}
 
