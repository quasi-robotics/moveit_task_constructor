--- conflicted
+++ resolved
@@ -131,15 +131,9 @@
 
 		attach->setCallback([forward](const planning_scene::PlanningScenePtr& scene, const PropertyMap& p) {
 			const std::string& eef = p.get<std::string>("eef");
-<<<<<<< HEAD
 			moveit_msgs::msg::AttachedCollisionObject obj;
-			obj.object.operation = forward ? (int8_t)moveit_msgs::msg::CollisionObject::ADD :
-                                          (int8_t)moveit_msgs::msg::CollisionObject::REMOVE;
-=======
-			moveit_msgs::AttachedCollisionObject obj;
-			obj.object.operation = forward ? static_cast<int8_t>(moveit_msgs::CollisionObject::ADD) :
-			                                 static_cast<int8_t>(moveit_msgs::CollisionObject::REMOVE);
->>>>>>> d9cff551
+			obj.object.operation = forward ? static_cast<int8_t>(moveit_msgs::msg::CollisionObject::ADD) :
+                                          static_cast<int8_t>(moveit_msgs::msg::CollisionObject::REMOVE);
 			obj.link_name = scene->getRobotModel()->getEndEffector(eef)->getEndEffectorParentGroup().second;
 			obj.object.id = p.get<std::string>("object");
 			scene->processAttachedCollisionObjectMsg(obj);
