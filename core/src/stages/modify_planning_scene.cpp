--- conflicted
+++ resolved
@@ -100,13 +100,8 @@
 	bool attach = pair.second.second;
 	if (invert)
 		attach = !attach;
-<<<<<<< HEAD
-	obj.object.operation =
-	    attach ? (int8_t)moveit_msgs::msg::CollisionObject::ADD : (int8_t)moveit_msgs::msg::CollisionObject::REMOVE;
-=======
-	obj.object.operation = attach ? static_cast<int8_t>(moveit_msgs::CollisionObject::ADD) :
-	                                static_cast<int8_t>(moveit_msgs::CollisionObject::REMOVE);
->>>>>>> d9cff551
+	obj.object.operation = attach ? static_cast<int8_t>(moveit_msgs::msg::CollisionObject::ADD) :
+                                   static_cast<int8_t>(moveit_msgs::msg::CollisionObject::REMOVE);
 	for (const std::string& name : pair.second.first) {
 		obj.object.id = name;
 		scene.processAttachedCollisionObjectMsg(obj);
