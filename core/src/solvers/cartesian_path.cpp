/*********************************************************************
 * Software License Agreement (BSD License)
 *
 *  Copyright (c) 2017, Bielefeld University
 *  All rights reserved.
 *
 *  Redistribution and use in source and binary forms, with or without
 *  modification, are permitted provided that the following conditions
 *  are met:
 *
 *   * Redistributions of source code must retain the above copyright
 *     notice, this list of conditions and the following disclaimer.
 *   * Redistributions in binary form must reproduce the above
 *     copyright notice, this list of conditions and the following
 *     disclaimer in the documentation and/or other materials provided
 *     with the distribution.
 *   * Neither the name of Bielefeld University nor the names of its
 *     contributors may be used to endorse or promote products derived
 *     from this software without specific prior written permission.
 *
 *  THIS SOFTWARE IS PROVIDED BY THE COPYRIGHT HOLDERS AND CONTRIBUTORS
 *  "AS IS" AND ANY EXPRESS OR IMPLIED WARRANTIES, INCLUDING, BUT NOT
 *  LIMITED TO, THE IMPLIED WARRANTIES OF MERCHANTABILITY AND FITNESS
 *  FOR A PARTICULAR PURPOSE ARE DISCLAIMED. IN NO EVENT SHALL THE
 *  COPYRIGHT OWNER OR CONTRIBUTORS BE LIABLE FOR ANY DIRECT, INDIRECT,
 *  INCIDENTAL, SPECIAL, EXEMPLARY, OR CONSEQUENTIAL DAMAGES (INCLUDING,
 *  BUT NOT LIMITED TO, PROCUREMENT OF SUBSTITUTE GOODS OR SERVICES;
 *  LOSS OF USE, DATA, OR PROFITS; OR BUSINESS INTERRUPTION) HOWEVER
 *  CAUSED AND ON ANY THEORY OF LIABILITY, WHETHER IN CONTRACT, STRICT
 *  LIABILITY, OR TORT (INCLUDING NEGLIGENCE OR OTHERWISE) ARISING IN
 *  ANY WAY OUT OF THE USE OF THIS SOFTWARE, EVEN IF ADVISED OF THE
 *  POSSIBILITY OF SUCH DAMAGE.
 *********************************************************************/

/* Authors: Michael Goerner, Robert Haschke
   Desc:    generate and validate a straight-line Cartesian path
*/

#include <moveit/task_constructor/solvers/cartesian_path.h>
#include <moveit/planning_scene/planning_scene.h>
#include <moveit/trajectory_processing/time_parameterization.h>
#include <moveit/kinematics_base/kinematics_base.h>
#include <moveit/robot_state/cartesian_interpolator.h>

using namespace trajectory_processing;

namespace moveit {
namespace task_constructor {
namespace solvers {

static const rclcpp::Logger LOGGER = rclcpp::get_logger("CartesianPath");

CartesianPath::CartesianPath() {
	auto& p = properties();
	p.declare<double>("step_size", 0.01, "step size between consecutive waypoints");
	p.declare<double>("jump_threshold", 1.5, "acceptable fraction of mean joint motion per step");
	p.declare<double>("min_fraction", 1.0, "fraction of motion required for success");
	p.declare<kinematics::KinematicsQueryOptions>("kinematics_options", kinematics::KinematicsQueryOptions(),
	                                              "KinematicsQueryOptions to pass to CartesianInterpolator");
	p.declare<kinematics::KinematicsBase::IKCostFn>("kinematics_cost_fn", kinematics::KinematicsBase::IKCostFn(),
	                                                "Cost function to pass to IK solver");
}

void CartesianPath::init(const core::RobotModelConstPtr& /*robot_model*/) {}

MoveItErrorCode CartesianPath::plan(const planning_scene::PlanningSceneConstPtr& from,
                                    const planning_scene::PlanningSceneConstPtr& to,
                                    const moveit::core::JointModelGroup* jmg, double timeout,
                                    robot_trajectory::RobotTrajectoryPtr& result,
                                    const moveit_msgs::msg::Constraints& path_constraints) {
	const moveit::core::LinkModel* link = jmg->getOnlyOneEndEffectorTip();
	if (!link) {
		RCLCPP_WARN_STREAM(LOGGER, "no unique tip for joint model group: " << jmg->getName());
		return MoveItErrorCode(MoveItErrorCodes::FAILURE, "no unique tip for joint model group: " + jmg->getName());
	}

	// reach pose of forward kinematics
	return plan(from, *link, Eigen::Isometry3d::Identity(), to->getCurrentState().getGlobalLinkTransform(link), jmg,
	            std::min(timeout, properties().get<double>("timeout")), result, path_constraints);
}

MoveItErrorCode CartesianPath::plan(const planning_scene::PlanningSceneConstPtr& from,
                                    const moveit::core::LinkModel& link, const Eigen::Isometry3d& offset,
                                    const Eigen::Isometry3d& target, const moveit::core::JointModelGroup* jmg,
                                    double /*timeout*/, robot_trajectory::RobotTrajectoryPtr& result,
                                    const moveit_msgs::msg::Constraints& path_constraints) {
	const auto& props = properties();
	planning_scene::PlanningScenePtr sandbox_scene = from->diff();

	kinematic_constraints::KinematicConstraintSet kcs(sandbox_scene->getRobotModel());
	kcs.add(path_constraints, sandbox_scene->getTransforms());

	auto is_valid = [&sandbox_scene, &kcs](moveit::core::RobotState* state, const moveit::core::JointModelGroup* jmg,
	                                       const double* joint_positions) {
		state->setJointGroupPositions(jmg, joint_positions);
		state->update();
		return !sandbox_scene->isStateColliding(const_cast<const moveit::core::RobotState&>(*state), jmg->getName(), true) &&
		       kcs.decide(*state).satisfied;
	};

	std::vector<moveit::core::RobotStatePtr> trajectory;
	double achieved_fraction = moveit::core::CartesianInterpolator::computeCartesianPath(
	    &(sandbox_scene->getCurrentStateNonConst()), jmg, trajectory, &link, target, true,
	    moveit::core::MaxEEFStep(props.get<double>("step_size")),
	    moveit::core::JumpThreshold::relative(props.get<double>("jump_threshold")), is_valid,
	    props.get<kinematics::KinematicsQueryOptions>("kinematics_options"),
	    props.get<kinematics::KinematicsBase::IKCostFn>("kinematics_cost_fn"), offset);

	assert(!trajectory.empty());  // there should be at least the start state
	result = std::make_shared<robot_trajectory::RobotTrajectory>(sandbox_scene->getRobotModel(), jmg);
	for (const auto& waypoint : trajectory)
		result->addSuffixWayPoint(waypoint, 0.0);

	auto timing = props.get<TimeParameterizationPtr>("time_parameterization");
	timing->computeTimeStamps(*result, props.get<double>("max_velocity_scaling_factor"),
	                          props.get<double>("max_acceleration_scaling_factor"));

<<<<<<< HEAD
	RCLCPP_DEBUG_STREAM(LOGGER, "Achieved fraction: " << achieved_fraction);
	return achieved_fraction >= props.get<double>("min_fraction");
=======
	if (achieved_fraction < props.get<double>("min_fraction")) {
		return MoveItErrorCode(MoveItErrorCodes::FAILURE,
		                       "Min fraction not met. Achieved fraction : " + std::to_string(achieved_fraction));
	}
	return MoveItErrorCode(MoveItErrorCodes::SUCCESS);
>>>>>>> 4de8d237
}
}  // namespace solvers
}  // namespace task_constructor
}  // namespace moveit<|MERGE_RESOLUTION|>--- conflicted
+++ resolved
@@ -115,16 +115,12 @@
 	timing->computeTimeStamps(*result, props.get<double>("max_velocity_scaling_factor"),
 	                          props.get<double>("max_acceleration_scaling_factor"));
 
-<<<<<<< HEAD
 	RCLCPP_DEBUG_STREAM(LOGGER, "Achieved fraction: " << achieved_fraction);
-	return achieved_fraction >= props.get<double>("min_fraction");
-=======
 	if (achieved_fraction < props.get<double>("min_fraction")) {
 		return MoveItErrorCode(MoveItErrorCodes::FAILURE,
 		                       "Min fraction not met. Achieved fraction : " + std::to_string(achieved_fraction));
 	}
 	return MoveItErrorCode(MoveItErrorCodes::SUCCESS);
->>>>>>> 4de8d237
 }
 }  // namespace solvers
 }  // namespace task_constructor
