/*********************************************************************
 * Software License Agreement (BSD License)
 *
 *  Copyright (c) 2017, Bielefeld University
 *  All rights reserved.
 *
 *  Redistribution and use in source and binary forms, with or without
 *  modification, are permitted provided that the following conditions
 *  are met:
 *
 *   * Redistributions of source code must retain the above copyright
 *     notice, this list of conditions and the following disclaimer.
 *   * Redistributions in binary form must reproduce the above
 *     copyright notice, this list of conditions and the following
 *     disclaimer in the documentation and/or other materials provided
 *     with the distribution.
 *   * Neither the name of Bielefeld University nor the names of its
 *     contributors may be used to endorse or promote products derived
 *     from this software without specific prior written permission.
 *
 *  THIS SOFTWARE IS PROVIDED BY THE COPYRIGHT HOLDERS AND CONTRIBUTORS
 *  "AS IS" AND ANY EXPRESS OR IMPLIED WARRANTIES, INCLUDING, BUT NOT
 *  LIMITED TO, THE IMPLIED WARRANTIES OF MERCHANTABILITY AND FITNESS
 *  FOR A PARTICULAR PURPOSE ARE DISCLAIMED. IN NO EVENT SHALL THE
 *  COPYRIGHT OWNER OR CONTRIBUTORS BE LIABLE FOR ANY DIRECT, INDIRECT,
 *  INCIDENTAL, SPECIAL, EXEMPLARY, OR CONSEQUENTIAL DAMAGES (INCLUDING,
 *  BUT NOT LIMITED TO, PROCUREMENT OF SUBSTITUTE GOODS OR SERVICES;
 *  LOSS OF USE, DATA, OR PROFITS; OR BUSINESS INTERRUPTION) HOWEVER
 *  CAUSED AND ON ANY THEORY OF LIABILITY, WHETHER IN CONTRACT, STRICT
 *  LIABILITY, OR TORT (INCLUDING NEGLIGENCE OR OTHERWISE) ARISING IN
 *  ANY WAY OUT OF THE USE OF THIS SOFTWARE, EVEN IF ADVISED OF THE
 *  POSSIBILITY OF SUCH DAMAGE.
 *********************************************************************/

/* Authors: Robert Haschke
   Desc:    Plan using simple interpolation in joint-space + validity checking
*/

#include <moveit/task_constructor/solvers/joint_interpolation.h>
#include <moveit/planning_scene/planning_scene.h>
#include <moveit/trajectory_processing/time_parameterization.h>

#include <chrono>

namespace moveit {
namespace task_constructor {
namespace solvers {

static const auto LOGGER = rclcpp::get_logger("JointInterpolationPlanner");

using namespace trajectory_processing;

JointInterpolationPlanner::JointInterpolationPlanner() {
	auto& p = properties();
	p.declare<double>("max_step", 0.1, "max joint step");
	// allow passing max_effort to GripperCommand actions via
	p.declare<double>("max_effort", "max_effort for GripperCommand actions");
}

void JointInterpolationPlanner::init(const core::RobotModelConstPtr& /*robot_model*/) {}

MoveItErrorCode JointInterpolationPlanner::plan(const planning_scene::PlanningSceneConstPtr& from,
                                                const planning_scene::PlanningSceneConstPtr& to,
                                                const moveit::core::JointModelGroup* jmg, double /*timeout*/,
                                                robot_trajectory::RobotTrajectoryPtr& result,
                                                const moveit_msgs::msg::Constraints& /*path_constraints*/) {
	const auto& props = properties();

	// Get maximum joint distance
	double d = 0.0;
	const moveit::core::RobotState& from_state = from->getCurrentState();
	const moveit::core::RobotState& to_state = to->getCurrentState();
	for (const moveit::core::JointModel* jm : from_state.getRobotModel()->getActiveJointModels())
		d = std::max(d, jm->getDistanceFactor() * from_state.distance(to_state, jm));

	result = std::make_shared<robot_trajectory::RobotTrajectory>(from->getRobotModel(), jmg);

	// add first point
	result->addSuffixWayPoint(from->getCurrentState(), 0.0);
<<<<<<< HEAD
	if (from->isStateColliding(from_state, jmg->getName(), true)) {
    RCLCPP_ERROR_STREAM(LOGGER, "start state for model group " << jmg->getName() << " is in collision");
		return false;
  }
  if (!from_state.satisfiesBounds(jmg)) {
    RCLCPP_ERROR_STREAM(LOGGER, "start state for model group " << jmg->getName() << " is out of bounds");
    return false;
  }
=======
	if (from->isStateColliding(from_state, jmg->getName())) {
		return MoveItErrorCode(MoveItErrorCodes::FAILURE, "Start state is in collision!");
	}

	if (!from_state.satisfiesBounds(jmg)) {
		return MoveItErrorCode(MoveItErrorCodes::FAILURE, "Start state is not within bounds!");
	}
>>>>>>> 4de8d237

	moveit::core::RobotState waypoint(from_state);
	double delta = d < 1e-6 ? 1.0 : props.get<double>("max_step") / d;
	for (double t = delta; t < 1.0; t += delta) {  // NOLINT(clang-analyzer-security.FloatLoopCounter)
		from_state.interpolate(to_state, t, waypoint);
		result->addSuffixWayPoint(waypoint, t);

<<<<<<< HEAD
    if (from->isStateColliding(waypoint, jmg->getName(), true)) {
      RCLCPP_ERROR_STREAM(LOGGER, "waypoint " << t << " state for model group " << jmg->getName() << " is in collision");
      return false;
    }
    if (!waypoint.satisfiesBounds(jmg)) {
      RCLCPP_ERROR_STREAM(LOGGER, "waypoint \" << t << \" state for model group " << jmg->getName() << " is out of bounds");
      return false;
    }
=======
		if (from->isStateColliding(waypoint, jmg->getName())) {
			return MoveItErrorCode(MoveItErrorCodes::FAILURE, "One of the waypoint's state is in collision!");
		}

		if (!waypoint.satisfiesBounds(jmg)) {
			return MoveItErrorCode(MoveItErrorCodes::FAILURE, "One of the waypoint's state is not within bounds!");
		}
>>>>>>> 4de8d237
	}

	// add goal point
	result->addSuffixWayPoint(to_state, 1.0);
<<<<<<< HEAD
  if (from->isStateColliding(to_state, jmg->getName(), true)) {
    RCLCPP_ERROR_STREAM(LOGGER, "goal state for model group " << jmg->getName() << " is in collision");
    return false;
  }
  if (!to_state.satisfiesBounds(jmg)) {
    RCLCPP_ERROR_STREAM(LOGGER, "goal state for model group " << jmg->getName() << " is out of bounds");
    return false;
  }
=======
	if (from->isStateColliding(to_state, jmg->getName())) {
		return MoveItErrorCode(MoveItErrorCodes::FAILURE, "Goal state is in collision!");
	}

	if (!to_state.satisfiesBounds(jmg)) {
		return MoveItErrorCode(MoveItErrorCodes::FAILURE, "Goal state is not within bounds!");
	}
>>>>>>> 4de8d237

	auto timing = props.get<TimeParameterizationPtr>("time_parameterization");
	timing->computeTimeStamps(*result, props.get<double>("max_velocity_scaling_factor"),
	                          props.get<double>("max_acceleration_scaling_factor"));

	// set max_effort on first and last waypoint (first, because we might reverse the trajectory)
	const auto& max_effort = properties().get("max_effort");
	if (!max_effort.empty()) {
		double effort = boost::any_cast<double>(max_effort);
		for (const auto* jm : jmg->getActiveJointModels()) {
			if (jm->getVariableCount() != 1)
				continue;
			result->getFirstWayPointPtr()->dropAccelerations();
			result->getFirstWayPointPtr()->setJointEfforts(jm, &effort);
			result->getLastWayPointPtr()->dropAccelerations();
			result->getLastWayPointPtr()->setJointEfforts(jm, &effort);
		}
	}

	return MoveItErrorCode(MoveItErrorCodes::SUCCESS);
}

MoveItErrorCode JointInterpolationPlanner::plan(const planning_scene::PlanningSceneConstPtr& from,
                                                const moveit::core::LinkModel& link, const Eigen::Isometry3d& offset,
                                                const Eigen::Isometry3d& target,
                                                const moveit::core::JointModelGroup* jmg, double timeout,
                                                robot_trajectory::RobotTrajectoryPtr& result,
                                                const moveit_msgs::msg::Constraints& path_constraints) {
	timeout = std::min(timeout, properties().get<double>("timeout"));
	const auto deadline = std::chrono::steady_clock::now() + std::chrono::duration<double, std::ratio<1>>(timeout);

	auto to{ from->diff() };

	kinematic_constraints::KinematicConstraintSet constraints{ to->getRobotModel() };
	constraints.add(path_constraints, from->getTransforms());

	auto is_valid{ [&constraints, &to](moveit::core::RobotState* robot_state, const moveit::core::JointModelGroup* jmg,
		                                const double* joint_values) -> bool {
		robot_state->setJointGroupPositions(jmg, joint_values);
		robot_state->update();
		return to->isStateValid(*robot_state, constraints, jmg->getName());
	} };

	if (!to->getCurrentStateNonConst().setFromIK(jmg, target * offset.inverse(), link.getName(), timeout, is_valid)) {
		RCLCPP_WARN(LOGGER, "IK failed for pose target");
		return MoveItErrorCode(MoveItErrorCodes::FAILURE, "IK failed for pose target.");
	}
	to->getCurrentStateNonConst().update();

	if (std::chrono::steady_clock::now() >= deadline) {
		return MoveItErrorCode(MoveItErrorCodes::FAILURE, "Timed out.");
	}

	return plan(from, to, jmg, timeout, result, path_constraints);
}
}  // namespace solvers
}  // namespace task_constructor
}  // namespace moveit<|MERGE_RESOLUTION|>--- conflicted
+++ resolved
@@ -77,24 +77,13 @@
 
 	// add first point
 	result->addSuffixWayPoint(from->getCurrentState(), 0.0);
-<<<<<<< HEAD
 	if (from->isStateColliding(from_state, jmg->getName(), true)) {
-    RCLCPP_ERROR_STREAM(LOGGER, "start state for model group " << jmg->getName() << " is in collision");
-		return false;
-  }
-  if (!from_state.satisfiesBounds(jmg)) {
-    RCLCPP_ERROR_STREAM(LOGGER, "start state for model group " << jmg->getName() << " is out of bounds");
-    return false;
-  }
-=======
-	if (from->isStateColliding(from_state, jmg->getName())) {
 		return MoveItErrorCode(MoveItErrorCodes::FAILURE, "Start state is in collision!");
 	}
 
 	if (!from_state.satisfiesBounds(jmg)) {
 		return MoveItErrorCode(MoveItErrorCodes::FAILURE, "Start state is not within bounds!");
 	}
->>>>>>> 4de8d237
 
 	moveit::core::RobotState waypoint(from_state);
 	double delta = d < 1e-6 ? 1.0 : props.get<double>("max_step") / d;
@@ -102,46 +91,24 @@
 		from_state.interpolate(to_state, t, waypoint);
 		result->addSuffixWayPoint(waypoint, t);
 
-<<<<<<< HEAD
-    if (from->isStateColliding(waypoint, jmg->getName(), true)) {
-      RCLCPP_ERROR_STREAM(LOGGER, "waypoint " << t << " state for model group " << jmg->getName() << " is in collision");
-      return false;
-    }
-    if (!waypoint.satisfiesBounds(jmg)) {
-      RCLCPP_ERROR_STREAM(LOGGER, "waypoint \" << t << \" state for model group " << jmg->getName() << " is out of bounds");
-      return false;
-    }
-=======
-		if (from->isStateColliding(waypoint, jmg->getName())) {
+		if (from->isStateColliding(waypoint, jmg->getName(), true)) {
 			return MoveItErrorCode(MoveItErrorCodes::FAILURE, "One of the waypoint's state is in collision!");
 		}
 
 		if (!waypoint.satisfiesBounds(jmg)) {
 			return MoveItErrorCode(MoveItErrorCodes::FAILURE, "One of the waypoint's state is not within bounds!");
 		}
->>>>>>> 4de8d237
 	}
 
 	// add goal point
 	result->addSuffixWayPoint(to_state, 1.0);
-<<<<<<< HEAD
-  if (from->isStateColliding(to_state, jmg->getName(), true)) {
-    RCLCPP_ERROR_STREAM(LOGGER, "goal state for model group " << jmg->getName() << " is in collision");
-    return false;
-  }
-  if (!to_state.satisfiesBounds(jmg)) {
-    RCLCPP_ERROR_STREAM(LOGGER, "goal state for model group " << jmg->getName() << " is out of bounds");
-    return false;
-  }
-=======
-	if (from->isStateColliding(to_state, jmg->getName())) {
+	if (from->isStateColliding(to_state, jmg->getName(), true)) {
 		return MoveItErrorCode(MoveItErrorCodes::FAILURE, "Goal state is in collision!");
 	}
 
 	if (!to_state.satisfiesBounds(jmg)) {
 		return MoveItErrorCode(MoveItErrorCodes::FAILURE, "Goal state is not within bounds!");
 	}
->>>>>>> 4de8d237
 
 	auto timing = props.get<TimeParameterizationPtr>("time_parameterization");
 	timing->computeTimeStamps(*result, props.get<double>("max_velocity_scaling_factor"),
