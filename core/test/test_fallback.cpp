--- conflicted
+++ resolved
@@ -173,8 +173,7 @@
 	t.add(std::make_unique<GeneratorMockup>(PredefinedCosts({ 10.0, 20.0 })));
 
 	EXPECT_TRUE(t.plan());
-<<<<<<< HEAD
-	EXPECT_COSTS(t.solutions(), testing::ElementsAre(11, 12, 21, 22));
+	EXPECT_COSTS(t.solutions(), testing::ElementsAre(11, 12, 22, 121));
 }
 
 int main(int argc, char** argv) {
@@ -189,7 +188,4 @@
 
 	testing::InitGoogleTest(&argc, argv);
 	return RUN_ALL_TESTS();
-=======
-	EXPECT_COSTS(t.solutions(), testing::ElementsAre(11, 12, 22, 121));
->>>>>>> d2918f13
 }