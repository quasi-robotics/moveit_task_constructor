#############
## Testing ##
#############

## Add gtest based cpp test target and link libraries
if (BUILD_TESTING)
	find_package(ament_cmake_gtest REQUIRED)
	find_package(ament_cmake_gmock REQUIRED)
  find_package(launch_testing_ament_cmake REQUIRED)

	add_library(gtest_utils SHARED gtest_value_printers.cpp models.cpp stage_mockups.cpp)

	target_link_libraries(gtest_utils ${PROJECT_NAME})

	macro(mtc_add_test TYPE)
		# Split ARGN into .test file and other sources
		set(TEST_FILE ${ARGN})
		set(SOURCES ${ARGN})
		list(FILTER TEST_FILE INCLUDE REGEX "\.launch.py$")
		list(FILTER SOURCES EXCLUDE REGEX "\.launch.py$")
		# Determine TARGET name from first source file
		list(GET SOURCES 0 TEST_NAME)
		string(REGEX REPLACE "\.cpp$" "" TEST_NAME ${TEST_NAME})
		string(REGEX REPLACE "_" "-" TEST_NAME ${TEST_NAME})
		# Configure build target
		if(TEST_FILE) # Add launch test if .launch.py file was specified
      ament_add_gtest_executable(${PROJECT_NAME}-${TEST_NAME} ${SOURCES})
      add_launch_test(${TEST_FILE}
<<<<<<< HEAD
        TARGET ${TEST_NAME} ARGS "test_binary:=$<TARGET_FILE:${PROJECT_NAME}-${TEST_NAME}>")
=======
        TARGET ${TEST_NAME}
        ARGS "test_binary:=$<TARGET_FILE:${PROJECT_NAME}-${TEST_NAME}>")
>>>>>>> d6284ea6
		else()
      if("${TYPE}" STREQUAL "gtest")
        ament_add_gtest(${PROJECT_NAME}-${TEST_NAME} ${SOURCES})
      elseif("${TYPE}" STREQUAL "gmock")
        ament_add_gmock(${PROJECT_NAME}-${TEST_NAME} ${SOURCES})
      endif()
		endif()
		target_link_libraries(${PROJECT_NAME}-${TEST_NAME} ${PROJECT_NAME} ${PROJECT_NAME}_stages gtest_utils gtest_main)
	endmacro()
	macro(mtc_add_gtest)
		mtc_add_test("gtest" ${ARGN})
	endmacro()
	macro(mtc_add_gmock)
		mtc_add_test("gmock" ${ARGN})
	endmacro()

	mtc_add_gtest(test_stage.cpp)
	mtc_add_gtest(test_container.cpp)
	mtc_add_gtest(test_serial.cpp)
	mtc_add_gtest(test_pruning.cpp)
	mtc_add_gtest(test_properties.cpp)
	mtc_add_gtest(test_cost_terms.cpp)

	mtc_add_gmock(test_fallback.cpp)
	mtc_add_gmock(test_cost_queue.cpp)
	mtc_add_gmock(test_interface_state.cpp)

	mtc_add_gtest(test_move_to.cpp move_to.launch.py)
<<<<<<< HEAD
	mtc_add_gtest(test_move_relative.cpp move_to.launch.py)
=======
  mtc_add_gtest(test_move_relative.cpp move_to.launch.py)
>>>>>>> d6284ea6

	# building these integration tests works without moveit config packages
	ament_add_gtest_executable(pick_ur5 pick_ur5.cpp)
	target_link_libraries(pick_ur5 ${PROJECT_NAME}_stages)

	ament_add_gtest_executable(pick_pr2 pick_pr2.cpp)
	target_link_libraries(pick_pr2 ${PROJECT_NAME}_stages)

	ament_add_gtest_executable(pick_pa10 pick_pa10.cpp)
	target_link_libraries(pick_pa10 ${PROJECT_NAME}_stages)

	# TODO(JafarAbdi): Port integration tests
	#	# running these integrations test naturally requires the moveit configs
	#	find_package(tams_ur5_setup_moveit_config QUIET)
	#	if(tams_ur5_setup_moveit_config_FOUND)
	#		add_rostest(pick_ur5.test)
	#	endif()
	#	find_package(pr2_moveit_config_FOUND QUIET)
	#	if(pr2_moveit_config_FOUND)
	#		add_rostest(pick_pr2.test)
	#	endif()
	#	find_package(pa10_shadow_moveit_config QUIET)
	#	if(pa10_shadow_moveit_config_FOUND)
	#		add_rostest(pick_pa10.test)
	#	endif()
endif()<|MERGE_RESOLUTION|>--- conflicted
+++ resolved
@@ -26,12 +26,8 @@
 		if(TEST_FILE) # Add launch test if .launch.py file was specified
       ament_add_gtest_executable(${PROJECT_NAME}-${TEST_NAME} ${SOURCES})
       add_launch_test(${TEST_FILE}
-<<<<<<< HEAD
-        TARGET ${TEST_NAME} ARGS "test_binary:=$<TARGET_FILE:${PROJECT_NAME}-${TEST_NAME}>")
-=======
         TARGET ${TEST_NAME}
         ARGS "test_binary:=$<TARGET_FILE:${PROJECT_NAME}-${TEST_NAME}>")
->>>>>>> d6284ea6
 		else()
       if("${TYPE}" STREQUAL "gtest")
         ament_add_gtest(${PROJECT_NAME}-${TEST_NAME} ${SOURCES})
@@ -60,11 +56,7 @@
 	mtc_add_gmock(test_interface_state.cpp)
 
 	mtc_add_gtest(test_move_to.cpp move_to.launch.py)
-<<<<<<< HEAD
 	mtc_add_gtest(test_move_relative.cpp move_to.launch.py)
-=======
-  mtc_add_gtest(test_move_relative.cpp move_to.launch.py)
->>>>>>> d6284ea6
 
 	# building these integration tests works without moveit config packages
 	ament_add_gtest_executable(pick_ur5 pick_ur5.cpp)
