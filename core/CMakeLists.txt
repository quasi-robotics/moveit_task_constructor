--- conflicted
+++ resolved
@@ -4,7 +4,6 @@
 find_package(ament_cmake REQUIRED)
 
 find_package(Boost REQUIRED)
-<<<<<<< HEAD
 find_package(geometry_msgs REQUIRED)
 find_package(moveit_core REQUIRED)
 find_package(moveit_ros_planning REQUIRED)
@@ -18,42 +17,6 @@
 set(CMAKE_CXX_STANDARD 17)
 set(CMAKE_CXX_STANDARD_REQUIRED ON)
 set(CMAKE_CXX_EXTENSIONS OFF)
-=======
-find_package(catkin REQUIRED COMPONENTS
-	roslint
-	tf2_eigen
-	geometry_msgs
-	moveit_core
-	moveit_ros_planning
-	moveit_ros_planning_interface
-	moveit_task_constructor_msgs
-	roscpp
-	visualization_msgs
-	rviz_marker_tools
-)
-
-option(MOVEIT_CI_WARNINGS "Enable all warnings used by CI" OFF) # We use our own set of warnings
-moveit_build_options()
-
-catkin_python_setup()
-
-catkin_package(
-	LIBRARIES
-		${PROJECT_NAME}
-		${PROJECT_NAME}_stages
-		${PROJECT_NAME}_stage_plugins
-		moveit_python_tools
-	INCLUDE_DIRS
-		include
-	CATKIN_DEPENDS
-		geometry_msgs
-		moveit_core
-		moveit_task_constructor_msgs
-		rviz_marker_tools
-		visualization_msgs
-	CFG_EXTRAS pybind11.cmake
-)
->>>>>>> d9cff551
 
 add_compile_options(-fvisibility-inlines-hidden)
 
